--- conflicted
+++ resolved
@@ -13,8 +13,6 @@
     extend: {
       colors: {
         border: "hsl(var(--border))",
-<<<<<<< HEAD
-=======
         input: "hsl(var(--input))",
         ring: "hsl(var(--ring))",
         background: "hsl(var(--background))",
@@ -97,7 +95,6 @@
             },
           },
         },
->>>>>>> 57215697
       },
     },
   },
