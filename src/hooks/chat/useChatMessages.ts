--- conflicted
+++ resolved
@@ -76,49 +76,7 @@
                 text: processedChunk, // Corrected: Use processedChunk directly for replace
               };
             }
-<<<<<<< HEAD
-            
-            // Otherwise append the text (default behavior)
-            let newText: any;
-            if (Array.isArray(msg.text)) {
-              // Create a new array. Subsequent operations (string appends or push)
-              // will operate on this new array or its string elements.
-              newText = [...msg.text];
-            } else if (msg.text && typeof msg.text === 'object' && msg.text !== null) {
-              // Create a shallow copy of the object.
-              newText = { ...msg.text };
-              // If 'parts' is an array and is modified, it also needs to be a copy.
-              if (Array.isArray(newText.parts)) {
-                newText.parts = [...newText.parts];
-              }
-            } else {
-              // For primitives (string, number, boolean) or null/undefined.
-              // Strings are immutable; += creates a new string.
-              // Other primitives are also immutable.
-              newText = msg.text;
-            }
-
-            if (Array.isArray(newText)) {
-              if (newText.length > 0 && typeof newText[newText.length - 1] === 'string') {
-                newText[newText.length - 1] += processedChunk;
-              } else {
-                newText.push(processedChunk);
-              }
-            } else if (newText && typeof newText === 'object') {
-              let handled = false;
-              if (typeof newText.text === 'string') {
-                newText.text += processedChunk;
-                handled = true;
-              } else if (typeof newText.content === 'string') {
-                newText.content += processedChunk;
-                handled = true;
-              } else if (Array.isArray(newText.parts)) {
-                if (newText.parts.length > 0 && typeof newText.parts[newText.parts.length - 1] === 'string') {
-                  newText.parts[newText.parts.length - 1] += processedChunk;
-                } else {
-                  newText.parts.push(processedChunk);
-                }
-=======
+
 
             // Otherwise append the text (default behavior) - IMMUTABLE
             let finalTextToAppend: any;
@@ -155,31 +113,11 @@
                   updatedParts = [...originalParts, processedChunk];
                 }
                 finalTextToAppend = { ...originalObject, parts: updatedParts };
->>>>>>> f9f57c2c
                 handled = true;
               }
 
               if (!handled) {
                 // Fallback: convert the existing object to string and append
-<<<<<<< HEAD
-                // This is the previous behavior if structured append wasn't possible.
-                // Ensure type safety: only use text/content if they're strings, otherwise JSON.stringify
-                let fallbackText: string;
-                if (typeof newText.text === 'string') {
-                  fallbackText = newText.text;
-                } else if (typeof newText.content === 'string') {
-                  fallbackText = newText.content;
-                } else {
-                  fallbackText = JSON.stringify(newText);
-                }
-                newText = fallbackText + processedChunk;
-              }
-            } else if (typeof newText === 'string') {
-              newText += processedChunk;
-            } else {
-              // Fallback for null, undefined, or other types
-              newText = String(newText || '') + processedChunk;
-=======
                 const baseString = originalObject.text || originalObject.content || JSON.stringify(originalObject);
                 finalTextToAppend = baseString + processedChunk;
               }
@@ -188,16 +126,12 @@
             } else {
               // Fallback for null, undefined, or other types
               finalTextToAppend = String(msg.text || '') + processedChunk;
->>>>>>> f9f57c2c
             }
 
             return {
               ...msg,
-<<<<<<< HEAD
-              text: newText,
-=======
+
               text: finalTextToAppend, // Corrected: Use the immutably created text
->>>>>>> f9f57c2c
             };
           }
           return msg;
